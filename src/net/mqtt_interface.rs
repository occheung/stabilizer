use crate::hardware::{
    design_parameters::MQTT_BROKER, CycleCounter, EthernetPhy, NetworkStack,
};

use heapless::{consts, String};

use super::{Action, MqttMessage, SettingsResponse};

/// MQTT settings interface.
pub struct MqttInterface<S>
where
    S: miniconf::Miniconf + Default + Clone,
{
    default_response_topic: String<consts::U128>,
    mqtt: minimq::MqttClient<minimq::consts::U256, NetworkStack>,
    settings: S,
    clock: CycleCounter,
    phy: EthernetPhy,
    network_was_reset: bool,
    subscribed: bool,
    settings_prefix: String<consts::U64>,
}

impl<S> MqttInterface<S>
where
    S: miniconf::Miniconf + Default + Clone,
{
    /// Construct a new MQTT settings interface.
    ///
    /// # Args
    /// * `stack` - The network stack to use for communication.
    /// * `client_id` - The ID of the MQTT client. May be an empty string for auto-assigning.
    /// * `prefix` - The MQTT device prefix to use for this device.
    /// * `phy` - The PHY driver for querying the link state.
    /// * `clock` - The clock to utilize for querying the current system time.
    pub fn new(
        stack: NetworkStack,
        client_id: &str,
        prefix: &str,
        phy: EthernetPhy,
        clock: CycleCounter,
    ) -> Self {
        let mqtt =
            minimq::MqttClient::new(MQTT_BROKER.into(), client_id, stack)
                .unwrap();

        let mut response_topic: String<consts::U128> = String::from(prefix);
        response_topic.push_str("/log").unwrap();

        let mut settings_prefix: String<consts::U64> = String::from(prefix);
        settings_prefix.push_str("/settings").unwrap();

        Self {
            mqtt,
            settings: S::default(),
            settings_prefix,
            clock,
            phy,
            default_response_topic: response_topic,
            network_was_reset: false,
            subscribed: false,
        }
    }

    /// Update the MQTT interface and service the network
    ///
    /// # Returns
    /// An option containing an action that should be completed as a result of network servicing.
    pub fn update(&mut self) -> Option<Action> {
        // First, service the network stack to process any inbound and outbound traffic.
        let sleep = match self.mqtt.network_stack.poll(self.clock.current_ms())
        {
            Ok(updated) => !updated,
            Err(err) => {
                log::info!("Network error: {:?}", err);
                false
            }
        };

        // If the PHY indicates there's no more ethernet link, reset the DHCP server in the network
        // stack.
        match self.phy.poll_link() {
            true => self.network_was_reset = false,

            // Only reset the network stack once per link reconnection. This prevents us from
            // sending an excessive number of DHCP requests.
            false if !self.network_was_reset => {
                self.network_was_reset = true;
                self.mqtt.network_stack.handle_link_reset();
            }
            _ => {},
        };

        let mqtt_connected = match self.mqtt.is_connected() {
            Ok(connected) => connected,
            Err(minimq::Error::Network(
                smoltcp_nal::NetworkError::NoIpAddress,
            )) => false,
            Err(minimq::Error::Network(error)) => {
                log::info!("Unexpected network error: {:?}", error);
                false
            }
            Err(error) => {
                log::warn!("Unexpected MQTT error: {:?}", error);
                false
            }
        };

        // If we're no longer subscribed to the settings topic, but we are connected to the broker,
        // resubscribe.
        if !self.subscribed && mqtt_connected {
            // Note(unwrap): We construct a string with two more characters than the prefix
            // strucutre, so we are guaranteed to have space for storage.
            let mut settings_topic: String<consts::U66> =
                String::from(self.settings_prefix.as_str());
            settings_topic.push_str("/#").unwrap();

            self.mqtt.subscribe(&settings_topic, &[]).unwrap();
            self.subscribed = true;
        }

        // Handle any MQTT traffic.
        let settings = &mut self.settings;
        let mqtt = &mut self.mqtt;
        let prefix = self.settings_prefix.as_str();
        let default_response_topic = self.default_response_topic.as_str();

        let mut update = false;
        match mqtt.poll(|client, topic, message, properties| {
            let path = match topic.strip_prefix(prefix) {
                // For paths, we do not want to include the leading slash.
                Some(path) => {
                    if path.len() > 0 {
                        &path[1..]
                    } else {
                        path
                    }
                }
                None => {
                    info!("Unexpected MQTT topic: {}", topic);
                    return;
                }
            };

            let message: SettingsResponse = settings
                .string_set(path.split('/').peekable(), message)
                .and_then(|_| {
                    update = true;
                    Ok(())
                })
                .into();

            let response =
                MqttMessage::new(properties, default_response_topic, &message);

            client
                .publish(
                    response.topic,
                    &response.message,
                    // TODO: When Minimq supports more QoS levels, this should be increased to
                    // ensure that the client has received it at least once.
                    minimq::QoS::AtMostOnce,
                    &response.properties,
                )
                .ok();
        }) {
            // If settings updated,
            Ok(_) => {
                if update {
                    Some(Action::UpdateSettings)
                } else if sleep {
                    Some(Action::Sleep)
                } else {
                    None
                }
            }
            Err(minimq::Error::Disconnected) => {
                self.subscribed = false;
                None
            }
            Err(minimq::Error::Network(
                smoltcp_nal::NetworkError::NoIpAddress,
            )) => None,

            Err(error) => {
                log::info!("Unexpected error: {:?}", error);
                None
            }
        }
    }

<<<<<<< HEAD
    fn route_message<'a, 'me: 'a>(
        &'me self,
        topic: &str,
        message: &[u8],
        properties: &[minimq::Property<'a>],
    ) -> (MqttMessage<'a>, bool) {
        let mut update = false;
        let response_msg =
            if let Some(path) = topic.strip_prefix(self.id.as_str()) {
                let mut parts = path[1..].split('/');
                match parts.next() {
                    Some("settings") => {
                        match self
                            .settings
                            .borrow_mut()
                            .string_set(parts.peekable(), message)
                        {
                            Ok(_) => {
                                update = true;
                                SettingsResponse::update_success(path)
                            }
                            Err(error) => {
                                SettingsResponse::update_failure(path, error)
                            }
                        }
                    }
                    Some(_) => SettingsResponse::code(
                        SettingsResponseCode::UnknownTopic,
                    ),
                    _ => SettingsResponse::code(SettingsResponseCode::NoTopic),
                }
            } else {
                SettingsResponse::code(SettingsResponseCode::InvalidPrefix)
            };

        let response = MqttMessage::new(
            properties,
            &self.default_response_topic,
            &response_msg,
        );

        (response, update)
    }

    /// Publish telemetry to the default telemetry topic.
    ///
    /// # Note
    /// Telemetry is transmitted in a "best-effort" manner. There is no guarantee it will be
    /// transmitted.
    ///
    /// # Args
    /// * `telemetry` - The telemetry message to transmit.
    pub fn publish_telemetry(&mut self, telemetry: &impl Serialize) {
        let telemetry =
            miniconf::serde_json_core::to_string::<consts::U256, _>(telemetry)
                .unwrap();
        self.mqtt
            .borrow_mut()
            .publish(
                &self.telemetry_topic,
                telemetry.as_bytes(),
                minimq::QoS::AtMostOnce,
                &[],
            )
            .ok();
    }

    /// Get a copy of the current settings.
    pub fn settings(&self) -> S {
        self.settings.borrow().clone()
=======
    pub fn settings(&self) -> &S {
        &self.settings
>>>>>>> a3ff8aae
    }
}<|MERGE_RESOLUTION|>--- conflicted
+++ resolved
@@ -189,80 +189,7 @@
         }
     }
 
-<<<<<<< HEAD
-    fn route_message<'a, 'me: 'a>(
-        &'me self,
-        topic: &str,
-        message: &[u8],
-        properties: &[minimq::Property<'a>],
-    ) -> (MqttMessage<'a>, bool) {
-        let mut update = false;
-        let response_msg =
-            if let Some(path) = topic.strip_prefix(self.id.as_str()) {
-                let mut parts = path[1..].split('/');
-                match parts.next() {
-                    Some("settings") => {
-                        match self
-                            .settings
-                            .borrow_mut()
-                            .string_set(parts.peekable(), message)
-                        {
-                            Ok(_) => {
-                                update = true;
-                                SettingsResponse::update_success(path)
-                            }
-                            Err(error) => {
-                                SettingsResponse::update_failure(path, error)
-                            }
-                        }
-                    }
-                    Some(_) => SettingsResponse::code(
-                        SettingsResponseCode::UnknownTopic,
-                    ),
-                    _ => SettingsResponse::code(SettingsResponseCode::NoTopic),
-                }
-            } else {
-                SettingsResponse::code(SettingsResponseCode::InvalidPrefix)
-            };
-
-        let response = MqttMessage::new(
-            properties,
-            &self.default_response_topic,
-            &response_msg,
-        );
-
-        (response, update)
-    }
-
-    /// Publish telemetry to the default telemetry topic.
-    ///
-    /// # Note
-    /// Telemetry is transmitted in a "best-effort" manner. There is no guarantee it will be
-    /// transmitted.
-    ///
-    /// # Args
-    /// * `telemetry` - The telemetry message to transmit.
-    pub fn publish_telemetry(&mut self, telemetry: &impl Serialize) {
-        let telemetry =
-            miniconf::serde_json_core::to_string::<consts::U256, _>(telemetry)
-                .unwrap();
-        self.mqtt
-            .borrow_mut()
-            .publish(
-                &self.telemetry_topic,
-                telemetry.as_bytes(),
-                minimq::QoS::AtMostOnce,
-                &[],
-            )
-            .ok();
-    }
-
-    /// Get a copy of the current settings.
-    pub fn settings(&self) -> S {
-        self.settings.borrow().clone()
-=======
     pub fn settings(&self) -> &S {
         &self.settings
->>>>>>> a3ff8aae
     }
 }