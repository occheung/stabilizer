///! Stabilizer network management module
///!
///! # Design
///! The stabilizer network architecture supports numerous layers to permit transmission of
///! telemetry (via MQTT), configuration of run-time settings (via MQTT + Miniconf), and live data
///! streaming over raw UDP/TCP sockets. This module encompasses the main processing routines
///! related to Stabilizer networking operations.
<<<<<<< HEAD
use core::fmt::Write;
use heapless::{consts, String};
pub use miniconf::Miniconf;
=======
use heapless::String;
use miniconf::Miniconf;
>>>>>>> c6965bd8
use serde::Serialize;

mod messages;
mod miniconf_client;
mod network_processor;
mod shared;
mod telemetry;

use crate::hardware::{CycleCounter, EthernetPhy, NetworkStack};
use messages::{MqttMessage, SettingsResponse};

pub use miniconf_client::*;
pub use network_processor::*;
pub use shared::*;
pub use telemetry::*;

pub type NetworkReference = shared::NetworkStackProxy<'static, NetworkStack>;

#[derive(Copy, Clone, PartialEq)]
pub enum UpdateState {
    NoChange,
    Updated,
}

#[derive(Copy, Clone, PartialEq)]
pub enum NetworkState {
    SettingsChanged,
    Updated,
    NoChange,
}
/// A structure of Stabilizer's default network users.
pub struct NetworkUsers<S: Default + Clone + Miniconf, T: Serialize> {
    pub miniconf: MiniconfClient<S>,
    pub processor: NetworkProcessor,
    pub telemetry: TelemetryClient<T>,
}

impl<S, T> NetworkUsers<S, T>
where
    S: Default + Clone + Miniconf,
    T: Serialize,
{
    /// Construct Stabilizer's default network users.
    ///
    /// # Args
    /// * `stack` - The network stack that will be used to share with all network users.
    /// * `phy` - The ethernet PHY connecting the network.
    /// * `cycle_counter` - The clock used for measuring time in the network.
    /// * `app` - The name of the application.
    /// * `mac` - The MAC address of the network.
    ///
    /// # Returns
    /// A new struct of network users.
    pub fn new(
        stack: NetworkStack,
        phy: EthernetPhy,
        cycle_counter: CycleCounter,
        app: &str,
        mac: smoltcp_nal::smoltcp::wire::EthernetAddress,
    ) -> Self {
        let stack_manager =
            cortex_m::singleton!(: NetworkManager = NetworkManager::new(stack))
                .unwrap();

        let processor = NetworkProcessor::new(
            stack_manager.acquire_stack(),
            phy,
            cycle_counter,
        );

        let prefix = get_device_prefix(app, mac);

        let settings = MiniconfClient::new(
            stack_manager.acquire_stack(),
            &get_client_id(app, "settings", mac),
            &prefix,
        );

        let telemetry = TelemetryClient::new(
            stack_manager.acquire_stack(),
            &get_client_id(app, "tlm", mac),
            &prefix,
        );

        NetworkUsers {
            miniconf: settings,
            processor,
            telemetry,
        }
    }

    /// Update and process all of the network users state.
    ///
    /// # Returns
    /// An indication if any of the network users indicated a state change.
    pub fn update(&mut self) -> NetworkState {
        // Poll for incoming data.
        let poll_result = match self.processor.update() {
            UpdateState::NoChange => NetworkState::NoChange,
            UpdateState::Updated => NetworkState::Updated,
        };

        // Update the MQTT clients.
        self.telemetry.update();

        match self.miniconf.update() {
            UpdateState::Updated => NetworkState::SettingsChanged,
            UpdateState::NoChange => poll_result,
        }
    }
}

/// Get an MQTT client ID for a client.
///
/// # Args
/// * `app` - The name of the application
/// * `client` - The unique tag of the client
/// * `mac` - The MAC address of the device.
///
/// # Returns
/// A client ID that may be used for MQTT client identification.
fn get_client_id(
    app: &str,
    client: &str,
    mac: smoltcp_nal::smoltcp::wire::EthernetAddress,
) -> String<64> {
    let mut identifier = String::new();
    write!(&mut identifier, "{}-{}-{}", app, mac, client).unwrap();
    identifier
}

/// Get the MQTT prefix of a device.
///
/// # Args
/// * `app` - The name of the application that is executing.
/// * `mac` - The ethernet MAC address of the device.
///
/// # Returns
/// The MQTT prefix used for this device.
pub fn get_device_prefix(
    app: &str,
    mac: smoltcp_nal::smoltcp::wire::EthernetAddress,
) -> String<128> {
    // Note(unwrap): The mac address + binary name must be short enough to fit into this string. If
    // they are defined too long, this will panic and the device will fail to boot.
    let mut prefix: String<128> = String::new();
    write!(&mut prefix, "dt/sinara/{}/{}", app, mac).unwrap();

    prefix
}<|MERGE_RESOLUTION|>--- conflicted
+++ resolved
@@ -5,14 +5,9 @@
 ///! telemetry (via MQTT), configuration of run-time settings (via MQTT + Miniconf), and live data
 ///! streaming over raw UDP/TCP sockets. This module encompasses the main processing routines
 ///! related to Stabilizer networking operations.
-<<<<<<< HEAD
 use core::fmt::Write;
-use heapless::{consts, String};
+use heapless::String;
 pub use miniconf::Miniconf;
-=======
-use heapless::String;
-use miniconf::Miniconf;
->>>>>>> c6965bd8
 use serde::Serialize;
 
 mod messages;
