[package]
name = "stabilizer"
version = "0.5.0"
authors = ["Robert Jördens <rj@quartiq.de>"]
description = "Firmware for the Sinara Stabilizer board (stm32h743, eth, poe, 2 adc, 2 dac)"
categories = ["embedded", "no-std", "hardware-support", "science"]
license = "GPL-3.0-or-later"
keywords = ["ethernet", "stm32h7", "adc", "dac", "physics"]
repository = "https://github.com/quartiq/stabilizer"
readme = "README.md"
documentation = "https://docs.rs/stabilizer/"
edition = "2018"
exclude = [
	".travis.yml",
	".gitignore",
	"doc/",
	"doc/*"
]

[badges]
maintenance = { status = "experimental" }

[package.metadata.docs.rs]
features = []
default-target = "thumbv7em-none-eabihf"

[workspace]
members = ["ad9959", "dsp"]

[dependencies]
cortex-m = { version = "0.7" }
cortex-m-rt = { version = "0.6", features = ["device"] }
log = { version = "0.4", features = ["max_level_trace", "release_max_level_info"] }
rtt-target = { version = "0.3", features = ["cortex-m"] }
serde = { version = "1.0", features = ["derive"], default-features = false }
heapless = { version = "0.7", features = ["serde"] }
cortex-m-rtic = "0.5.6"
embedded-hal = "0.2.5"
nb = "1.0.0"
asm-delay = "0.9.0"
num_enum = { version = "0.5.1", default-features = false }
paste = "1"
dsp = { path = "dsp" }
ad9959 = { path = "ad9959" }
miniconf = "0.1.0"
shared-bus = {version = "0.2.2", features = ["cortex-m"] }
<<<<<<< HEAD
serde-json-core = "0.3"
postcard = "0.6"
=======
serde-json-core = "0.4"
>>>>>>> c6965bd8

# rtt-target bump
[dependencies.rtt-logger]
git = "https://github.com/quartiq/rtt-logger.git"
rev = "70b0eb5"

# rewrite
[dependencies.mcp23017]
git = "https://github.com/lucazulian/mcp23017.git"
rev = "523d71d"

[dependencies.stm32h7xx-hal]
features = ["stm32h743v", "rt", "unproven", "ethernet", "quadspi"]
version = "0.9.0"

# link.x section start/end
[patch.crates-io.cortex-m-rt]
git = "https://github.com/rust-embedded/cortex-m-rt.git"
rev = "a2e3ad5"

[patch.crates-io.miniconf]
git = "https://github.com/quartiq/miniconf.git"
rev = "2750533"

[dependencies.smoltcp-nal]
git = "https://github.com/quartiq/smoltcp-nal.git"
branch = "feature/udp-support"

[dependencies.minimq]
git = "https://github.com/quartiq/minimq.git"
rev = "dbdbec0"

[features]
nightly = ["cortex-m/inline-asm", "dsp/nightly"]
pounder_v1_1 = [ ]

[profile.dev]
codegen-units = 1
incremental = false
opt-level = 1

[profile.release]
opt-level = 3
debug = true
lto = true
codegen-units = 1<|MERGE_RESOLUTION|>--- conflicted
+++ resolved
@@ -44,12 +44,7 @@
 ad9959 = { path = "ad9959" }
 miniconf = "0.1.0"
 shared-bus = {version = "0.2.2", features = ["cortex-m"] }
-<<<<<<< HEAD
-serde-json-core = "0.3"
-postcard = "0.6"
-=======
 serde-json-core = "0.4"
->>>>>>> c6965bd8
 
 # rtt-target bump
 [dependencies.rtt-logger]
