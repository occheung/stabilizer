[package]
name = "stabilizer"
version = "0.5.0"
authors = ["Robert Jördens <rj@quartiq.de>"]
description = "Firmware for the Sinara Stabilizer board (stm32h743, eth, poe, 2 adc, 2 dac)"
categories = ["embedded", "no-std", "hardware-support", "science"]
license = "GPL-3.0-or-later"
keywords = ["ethernet", "stm32h7", "adc", "dac", "physics"]
repository = "https://github.com/quartiq/stabilizer"
readme = "README.md"
documentation = "https://docs.rs/stabilizer/"
edition = "2018"
exclude = [
	".travis.yml",
	".gitignore",
	"doc/",
	"doc/*"
]

[badges]
maintenance = { status = "experimental" }

[package.metadata.docs.rs]
features = []
default-target = "thumbv7em-none-eabihf"

[workspace]
members = ["ad9959", "dsp"]

[dependencies]
cortex-m = { version = "0.7" }
cortex-m-rt = { version = "0.6", features = ["device"] }
log = { version = "0.4", features = ["max_level_trace", "release_max_level_info"] }
rtt-target = { version = "0.3", features = ["cortex-m"] }
serde = { version = "1.0", features = ["derive"], default-features = false }
heapless = { version = "0.7", features = ["serde"] }
cortex-m-rtic = "0.5.6"
embedded-hal = "0.2.5"
nb = "1.0.0"
asm-delay = "0.9.0"
num_enum = { version = "0.5.1", default-features = false }
paste = "1"
dsp = { path = "dsp" }
ad9959 = { path = "ad9959" }
miniconf = "0.1.0"
shared-bus = {version = "0.2.2", features = ["cortex-m"] }
<<<<<<< HEAD
serde-json-core = "0.3"
mcp23017 = "1.0"
=======
serde-json-core = "0.4"
>>>>>>> c6965bd8

# rtt-target bump
[dependencies.rtt-logger]
git = "https://github.com/quartiq/rtt-logger.git"
rev = "70b0eb5"

[dependencies.stm32h7xx-hal]
features = ["stm32h743v", "rt", "unproven", "ethernet", "quadspi"]
version = "0.9.0"

# link.x section start/end
[patch.crates-io.cortex-m-rt]
git = "https://github.com/rust-embedded/cortex-m-rt.git"
rev = "a2e3ad5"

[patch.crates-io.miniconf]
git = "https://github.com/quartiq/miniconf.git"
rev = "2750533"

[dependencies.smoltcp-nal]
git = "https://github.com/quartiq/smoltcp-nal.git"
rev = "5e56576"

[dependencies.minimq]
git = "https://github.com/quartiq/minimq.git"
rev = "dbdbec0"

[features]
nightly = ["cortex-m/inline-asm", "dsp/nightly"]
pounder_v1_1 = [ ]

[profile.dev]
codegen-units = 1
incremental = false
opt-level = 3

[profile.release]
opt-level = 3
debug = true
lto = true
codegen-units = 1<|MERGE_RESOLUTION|>--- conflicted
+++ resolved
@@ -44,12 +44,8 @@
 ad9959 = { path = "ad9959" }
 miniconf = "0.1.0"
 shared-bus = {version = "0.2.2", features = ["cortex-m"] }
-<<<<<<< HEAD
-serde-json-core = "0.3"
+serde-json-core = "0.4"
 mcp23017 = "1.0"
-=======
-serde-json-core = "0.4"
->>>>>>> c6965bd8
 
 # rtt-target bump
 [dependencies.rtt-logger]
